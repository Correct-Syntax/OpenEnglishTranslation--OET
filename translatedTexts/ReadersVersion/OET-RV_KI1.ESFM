--- conflicted
+++ resolved
@@ -1,8 +1,4 @@
-<<<<<<< HEAD
 \id 1KI - Open English Translation—Readers' Version (OET-RV) v1.0.02
-=======
-\id 1KI - Open English Translation—Readers' Version (OET-RV) v1.0.01
->>>>>>> fa95ce3d
 \usfm 3.0
 \ide UTF-8
 \rem ESFM v0.6 KI1
