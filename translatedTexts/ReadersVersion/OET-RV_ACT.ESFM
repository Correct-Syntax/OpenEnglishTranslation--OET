--- conflicted
+++ resolved
@@ -910,13 +910,8 @@
 \rem /s1 The Meeting at Jerusalem
 \rem /s1 The Council at Jerusalem
 \p
-<<<<<<< HEAD
-\v 1 Then¦94518 some \add people\add* came \add to Antioch\add* from Yudea¦94523 and were teaching the believers¦94526 that according to Mosheh' teachings, you can't be saved¦94543 unless you've been circumcised¦94532.
-\v 2 This led to no end of argument and debate¦94551 between them and Paul¦94555 and Barnabas¦94558 until it was decided that the two of them and some other¦94590 believers should go to Yerushalem¦94603 to ask the missionaries and the elders¦94601 there about¦94608 this issue.
-=======
 \v 1 Then¦94518 some \add people\add* came \add to Antioch\add* from Yudea¦94523 and were teaching the believers¦94526 that according to Mosheh's teachings, you can't be saved¦94543 unless you've been circumcised¦94532.
 \v 2 This led to no end of argument and debate¦94551 between them and Paul¦94555 and Barnabas until it was decided that the two of them and some other¦94590 believers should go to Yerushalem¦94603 to ask the missionaries and the elders¦94601 there about¦94608 this issue.
->>>>>>> fa95ce3d
 \p
 \v 3 So indeed¦94613 the assembly¦94618 sent¦94615 the group on their way, and as they passed through¦94619 Phoenicia and Samaria¦94625, they described¦94627 how non-Jews¦94631 had become believers and this news made the believers there¦94614 very happy.
 \p
@@ -1334,13 +1329,8 @@
 \rem /s1 Paul Arrested in the Temple
 \rem /s1 Paul Is Arrested in the Temple
 \p
-<<<<<<< HEAD
-\v 27 When the seven¦100791 days¦100793 \add of the vow\add* were almost over, some Jews¦100802 from \add the province of\add* Asia¦100801 \add Minor\add* noticed Paul in the temple¦100808. They stirred up the crowd¦100818 and grabbed hold of him,
-\v 28 yelling out, “Men of Israel. Help us here. This is the man¦100838 who's been teaching¦100856 all around the world against Israel and against \add Mosheh'\add* law and against this temple. What's more he brought¦100861 non-Jews here into the temple and so has defiled¦100868 this holy place.”
-=======
 \v 27 When the seven¦100791 days¦100793 \add of the vow\add* were almost over, some Jews¦100802 from \add the province of\add* Asia \add Minor\add* noticed Paul in the temple¦100808. They stirred up the crowd¦100818 and grabbed hold of him,
 \v 28 yelling out, “Men of Israel. Help us here. This is the man¦100838 who's been teaching¦100856 all around the world against Israel and against \add Mosheh's\add* law and against this temple. What's more he brought¦100861 non-Jews here into the temple and so has defiled¦100868 this holy place.”
->>>>>>> fa95ce3d
 \v 29 (\add They said this\add* because¦100874 they had previously¦100876 seen¦100876 Trofimus¦100877 from Ephesus¦100879 in the city¦100882 with Paul¦100894 and had assumed that he had brought¦100892 him into the temple¦100891.)
 \p
 \v 30 So¦100896 now the whole¦100899 city¦100898 was in an uproar, and the crowds rushed in, grabbed Paul¦100908, and dragged¦100909 him¦100910 out of the temple and hurriedly closed the temple gates.
