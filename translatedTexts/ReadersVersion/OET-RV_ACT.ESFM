\id ACT - Open English Translation—Readers' Version (OET-RV) v0.0.01
\usfm 3.0
\ide UTF-8
\rem ESFM v0.5 ACT
\h Acts
\toc1 Acts
\toc2 Acts
\toc3 Acts
\mt2 The second account by
\mt1 Luke
\mt2 commonly called
\mt1 Acts
\is1 Introduction
\is2 Author
\ip This account commonly known as \bk The Acts of the Ambassadors of Jesus the Messiah\bk*, is the continuation of \bk The Good Message according to Luke\bk*, and unlike most other Bibles, the \em Open English Translation\em* places these two accounts one after the other.
\is2 This account
\ip The main purpose of this account is to tell about the actions of the first followers of Jesus the messiah. The spirit of the master helped them to proclaim good message about him “in Jerusalem and in the entire \add provinces of\add* Judea and Samaria, and all the way to the furtherest reaches of the earth” (1:8).
\ip This document has three divisions related to the expanding circles as the good message from Jesus the messiah became spread wider and wider: (1) In Jerusalem where the believers start to get organised after Jesus ascended up into the clouds; (2) the work and the message spreads wider out to all of the district of Judea; and (3) spreading more widely again around the Mediteranean Ocean and all the way to Rome.
\ip It's also documented here about how God's spirit came to the believers as they were together in a room in Jerusalem at the Feast of Pentecost (50 days after The Passover). The spirit helps and gives wisdom and strength to the believers and teachers of believers.
\iot Main components of Luke's second account
\io1 The believers begin to get organised \ior 1:1-26\ior*
\io2 a. The final command of Jesus and his promise \ior 1:1-14\ior*
\io2 b. The replacing of Judas \ior 1:15-26\ior*
\io1 Witnessing in Jerusalem \ior 2:1–8:3\ior*
\io1 Expanding out to Judea and Samaria \ior 8:4–12:25\ior*
\io1 Paul's activities \ior 13:1–28:31\ior*
\io2 a. Paul's first missionary trip \ior 13:1–14:28\ior*
\io2 b. The conference in Jerusalem \ior 15:1-35\ior*
\io2 c. Paul's second missionary trip \ior 15:36–18:22\ior*
\io2 d. Paul's third missionary trip \ior 18:23–21:16\ior*
\io2 e. Paul is imprisoned in Jerusalem, taken to Caesarea, and from there to Rome \ior 21:17–28:31\ior*
\ie
\c 1
\s1 Introduction
\p
\v 1 \x + \xo 1:1: \xt Luk 1:1-4.\x*Dear Theophilus, I wrote my first account about all the things that Jesus began to do and to teach
\v 2 until the day when he was taken up\x + \xo 1:1: \xt Luk 24:51.\x* \add into the sky\add* after, with the help of the pure spirit, having commanded the ambassadors that he had chosen.
\s1 Jesus, alive, tells them to wait
\p
\v 3 After the time of his suffering, Jesus presented himself to them in ways that were infallible proofs \add that he was alive again\add*—appearing to them and telling them about God's kingdom.
\v 4 \x + \xo 1:4: \xt Luk 24:49.\x*Once when they were together, he told them, “Don't leave Jerusalem, but wait there for what was promised by the father, as you all have \add already\add* heard me say.
\v 5 \x + \xo 1:5: \xt Mat 3:11; Mrk 1:8; Luk 3:16; Jn 1:33.\x*John immersed \add people\add* in water, but you all will be immersed in the pure spirit in just a few days.”
\s1 Jesus' ascension
\p
\v 6 So when they were \add next\add* gathered together, they asked him, “Master, is this now the time when you'll be restoring the kingdom to Israel?”\f + \fr 1:6 \ft At the time of asking, the Israelis were burdened under the rule and taxes of the Roman invaders.\f*
\p
\v 7 But Jesus responded to them, “You don't need to know the times or seasons \add when future events will happen\add*—it's the father who decides all that.
\v 8 \x + \xo 1:8: \xt Mat 28:19; Mrk 16:15; Luk 24:47-48.\x*However, you all will be receiving power when the pure spirit lands on you. Then you'll tell \add people\add* about me in Jerusalem and in the entire \add provinces of\add* Judea and Samaria, and all the way to the furtherest reaches of the earth.
\v 9 \x + \xo 1:9: \xt Mrk 16:19; Luk 24:50-51.\x*After he'd said that and while they were still looking at him, he was lifted up \add into the sky\add* until they could no longer see him because of the cloud\add s\add*.
\p
\v 10 As they stood there staring into the sky after he'd gone, suddenly two men in white clothes were standing beside them
\v 11 and said, “You men from Galilee! Why are you still standing there looking up at the sky? This Jesus who has been taken up away from you into heaven will come back in the same way that you saw him go up into heaven.”
\s1 Matthias replaces Judas Iscariot
\p
\v 12 Then they descended the Mount of Olives and returned to Jerusalem which was less than a kilometre away.
\v 13 \x + \xo 1:13: \xt Mat 10:2-4; Mrk 3:16-19; Luk 6:14-16.\x*They went into the upstairs room where they were staying—Peter and John, Jacob and Andrew, Philip and Thomas, Bartholomew and Matthew, Jacob (son of Alpheus), Simon (the Zealot member), and Judas (son of Jacob).
\v 14 They were united in their ongoing prayers, along with Miriam the mother of Jesus, and his brothers.
\p
\v 15 Then one day, Peter stood up in the meeting of the believers (about 120 of them) and said,
\v 16 “Brothers, it was necessary for the scripture to be fulfilled, where the pure spirit had spoken previously through David about Judas, the one who guided those that arrested Jesus
\v 17 because Judas was one of us and took his part in our work.
\p
\v 18 \x + \xo 1:18-19: \xt Mat 27:3-8.\x*(Judas had bought a field with the money he had received for his treachery, and when he had fallen down \add in that field\add*, his stomach had burst open and his intestines had slid out \add on the ground\add*.
\v 19 So everyone in Jerusalem started calling that place ‘The field of blood’.)
\p
\v 20 \x + \xo 1:20: a \xt Psa 69:25; \xo b \xt Psa 109:8.\x*Now it was written in the scroll of songs:
\q1 ‘Let his place become deserted with no one living there,’
\m and
\q1 ‘Let another person take his position.’
\p
\v 21 So now it's appropriate for one of the men that has been with us for the whole time that the master Jesus was interacting with us,
\v 22 \x + \xo 1:22: a \xt Mat 3:16; Mrk 1:9; Luk 3:21; \xo b \xt Mrk 16:19; Luk 24:51.\x*from Jesus' immersion by John until the day that he was lifted up from us \add into the clouds\add*—a witness of the resurrection—to fill this position.
\p
\v 23 So they selected two men: Joseph Barsabbas (nicknamed Justus) and Matthias.
\v 24 Then they requested, “Master, you know everyone's inner thoughts, so reveal to us which of these two that you have chosen
\v 25 to take this position of service and being an ambassador—the position that Judas deserted to go to his own place.”
\v 26 So they drew straws and Matthias was marked so he was chosen to join the eleven ambassadors.
\c 2
\s1 God's spirit arrives and many get saved
\p
\v 1 \x + \xo 2:1: \xt Lev 23:15-21; Deu 16:9-11.\x*When the Day of Pentecost actually arrived, the believers met together in the same room.
\v 2 Suddenly there was a noise in the sky that sounded like a strong wind, then it filled the entire house where they were sitting.
\v 3 They saw what looked like tongues of fire that kept dividing\f + \fr 3:1 \ft See https://www.billmounce.com/monday-with-mounce/what-%E2%80%9Cdivided-tongue%E2%80%9D-acts-2-3-0\f* and then settling down on each one of them.
\v 4 In this way they were all filled with the pure spirit and began speaking in other languages as the spirit enabled them.
\p
\v 5 At the time, there were godly Jews staying in Jerusalem that had come from other countries all around the world.
\v 6 When they heard this noise, lots of people came to investigate but they were confused because they heard the believers talking in their own languages \add from around the world\add*.
\v 7 They were astounded and marvelled, asking, “Wow, aren't these people talking all Galileans?
\v 8 So how come we're hearing them speak the languages of the countries where we were born?
\v 9 There's people here from Parthia, Media, Elam, Mesopotamia, Judea, Cappadocia, Pontus, Asia,
\v 10 Phrygia, Pamphylia, Egypt, Libya (near Cyrene), and visitors from Rome,
\v 11 Crete, and Arabia. Some are Jews and some are non-Jews who've converted \add to Judaism\add*. And we can hear them talking about God in our languages.”
\v 12 Everyone was amazed and totally puzzled, asking each other, “What's going on here?”
\v 13 But others scoffed and said, “Ha, they've just had too much to drink.”
\s1 Peter's sermon
\p
\v 14 So the twelve stood up and Peter told the crowd in a loud voice, “People of Judea and everyone staying in Jerusalem. Listen to me so that I can explain this to you.
\v 15 This group is not drunk like you're all thinking, because it's still mid-morning,
\v 16 but you're seeing what the prophet Joel wrote about:
\q1
\v 17 \x + \xo 2:17-21: \xt Joel 2:28-32 (LXX).\x*God said, ‘In the last days I will pour out my spirit on all humanity—your children will tell of future events, your young men will see visions, and your old men will have dreams \add from God\add*.
\v 18 I will pour my spirit out on my male and female slaves and they will tell of future events.
\v 19 I will do unusual things with the stars and planets, and also down on the earth below: blood, fire, and clouds of smoke.
\v 20 I'll make the sun go dark and the moon go blood red. This will happen before the great victorious day of the coming of the master.
\v 21 Then everyone who relies on the name and authority of the master will be saved.’
\p
\v 22 “Fellow Israelis, listen to this account: You yourselves know that God did miracles through Jesus from Nazareth, and he fulfilled signs \add from the scriptures\add*—in fact God did this right in front of you.
\v 23 \x + \xo 2:23: \xt Mat 27:35; Mrk 15:24; Luk 23:33; Jn 19:18.\x*Then as part of God's plan and foreknowledge, this Jesus was taken to the authorities by those who didn't follow their own laws, and you all killed him by having him executed on a pole.
\v 24 \x + \xo 2:24: \xt Mat 28:5-6; Mrk 16:6; Luk 24:5.\x*But God released him from the agonies of death and brought him back to life—death couldn't restrain him.
\v 25 \x + \xo 2:25-28: \xt Psa 16:8-11 (LXX).\x*As David wrote,
\q1 ‘I foresaw the master always being in front of me. I refuse to be afraid because he's there on my right.
\q1
\v 26 Because of that, I was happy and spoke out my praises. My whole body lives in anticipation
\v 27 because you will never abandon my soul in Hades, nor will you allow the godly one to decay.
\v 28 You showed me the roads to life. You fill me with gladness because of your presence.’
\p
\v 29 “Fellow Israelis, we can tell you all with confidence that our patriarch David both died and was buried, and his tomb is still here with us today.
\v 30 \x + \xo 2:30: \xt Psa 132:11; 2Sam 7:12-13.\x*So because he was a prophet, and knowing that God has promised him to seat one of his descendants on his throne,
\v 31 he was foretelling the resurrection of the messiah who was neither ‘abandoned in Hades nor did his body decay.’
\v 32 Then God raised this Jesus back to life and we're all witnesses of that.
\v 33 Now he's sitting at God's right hand, and having received the promise of the pure spirit from the father, he poured this out which you are all seeing and hearing \add today\add*.
\v 34 \x + \xo 2:34-35: \xt Psa 110:1.\x*You see, David never went up to the heavens, but he himself said,
\q1 ‘The master said to my master: Sit down at my right
\q1
\v 35 until I defeat your enemies.’
\p
\v 36 “So let all Israel know that this Jesus that you executed on a pole, God made him both the master and the messiah.”
\p
\v 37 When the people heard that, they were deeply troubled and asked Peter and the other ambassadors, “What should we do then, brothers?”
\p
\v 38 Peter responded, “Turn away \add from your sins\add* and each one of you needs to be immersed by the authority of Jesus the messiah. Then your sins will be forgiven and you all will receive the gift of the pure spirit,
\v 39 because that promise is to you all and your children and to their descendants—to anyone who will call out to the master, our God.”
\p
\v 40 Then Peter shared further teaching with them and encouraged them to save themselves out from this corrupt generation.
\v 41 Because of that, those who welcomed his teaching were immersed and about three thousand people were added to their numbers that day.
\v 42 They continued listening to the teaching of the ambassadors, and in building their relationships with each other, and in breaking bread and praying together.
\s1 The lifestyle of the early believers
\p
\v 43 They were serious in their learning about God, and the ambassadors did many miracles and signs of God's power in Jerusalem and all the people wanted to be right with God.
\v 44 \x + \xo 2:44: \xt Acts 4:32-35.\x*All those who did believe were united in purpose and had shared use of many things.
\v 45 Some sold their properties and possessions and divided them among the group so that everyone had everything they needed.
\v 46 Each day they \add worshipped\add* together at the temple and also went to various homes to break bread together. They talked about Jesus at their mealtimes without sophisication,
\v 47 praising God and being popular with the people, and every day the master was adding more that were being saved.
\c 3
\s1 A lame man starts bouncing around
\p
\v 1 One afternoon at 3pm, Peter and John were going to the prayer meeting in the temple.
\v 2 Now there was a man who had been lame from birth and everyday, was placed beside a door of the temple. (It was entry named ‘Beautiful Door’.) From there he could beg from the people entering the temple.
\v 3 He saw Peter and John about to enter into the temple, so he asked them for a donation,
\v 4 but Peter and John, looking closely at him, said, “Look at us!”
\v 5 So the man grabbed onto them, expecting to receive something from them.
\v 6 But Peter said, “I don't have any silver or gold, but I'll give you what I do have. With the authority of Jesus the messiah from Nazareth, \add I command you\add* to walk.”
\v 7 Then Peter grabbed him by the right hand and pulled him upwards. Immediately the man's feet and ankles were strengthened
\v 8 and he jumped up and stood and started walking and went into the temple with them, walking and skipping and praising God.
\v 9 All the people \add there\add* saw him walking and praising \add \add* God
\v 10 and recognising that he was the man who usually sat \add outside\add* begging at the ‘Beautiful Door’ of the temple, they were astonished and astounded at what had happened to him.
\s1 Peter's sermon in the temple
\p
\v 11 As the man clung onto Peter and John, all the people ran to see them in Solomon's Porch and very very amazed.
\v 12 But when Peter saw \add the crowd\add*, he answered their thoughts, “Fellow Israelis, why are you all puzzled about this, and why are you staring at us as if this man's walking because of \em our\em* power or closeness to God.”
\v 13 \x + \xo 3:13: \xt Exo 3:15.\x*The god of Abraham, Isaac, and Jacob—the god of our fathers—gave honour to his servant, Jesus, who you handed over \add to be killed\add* and rejected him when Pilate had judged him and wanted to release him.
\v 14 \x + \xo 3:14: \xt Mat 27:15-23; Mrk 15:6-14; Luk 23:13-23; Jn 19:12-15.\x*You disowned this man who was innocent and sinless, and instead you requested that a murderer be released to you,
\v 15 however in doing so, you killed the creator of life, who God then raised from the dead as we can attest.
\v 16 Now it's \add our\add* faith in the authority of Jesus that has strengthened \add the legs\add* of this man that you have seen and that you already knew—this authority and faith that comes from Jesus completely healed this main right in front of you all.
\p
\v 17 So now, friends, I know that you did that in ignorance, just like your leaders.
\v 18 But God was fulfilling what he had had written by the prophets, that the messiah should suffer.
\v 19 Because of that, \add you all need to\add* repent and turn back \add to God\add* so that your sins can be erased
\v 20 and then times of refreshing will come from the presence of the master, and so that he may send back Jesus the messiah who has been appointed \add to save\add* you.
\v 21 \add For now\add* it is appropriate for heaven to receive him, until the times of restoration of everything, which \add again\add* God has had written by the faithful prophets.
\v 22 \x + \xo 3:22: \xt Deu 18:15,18 (LXX).\x*Indeed Moses said, ‘The master, our God will raise up a prophet for you that's like one of your own brothers. You must listen to everything he says—whatever he tells you.
\v 23 \x + \xo 3:23: \xt Deu 18:19.\x*Everyone who doesn't listen to that prophet will end up totally destroyed and not part of \add God's\add* people.’
\v 24 Similarly, the prophets from Samuel onwards spoke in turn, and when they spoke they foretold these \add current\add* days.
\v 25 \x + \xo 3:25: \xt Gen 22:18.\x*And you are the descendants of those prophets, and part of the agreement between God and your ancestors, when he told Abraham, ‘All the families in the world will be blessed by one of your descendants.’
\v 26 God had raised up his servant and sent him to you \add Jews\add* first, to bless you by turning each of you away from your own wicked \add behaviour\add*.”
\c 4
\s1 Peter and John are threatened by the religious leaders
\p
\v 1 While Peter and John were still talking to the people, the chief priests and a temple officer and some from the Sadducee sect approached them
\v 2 because they were very upset about what they had been teaching the people, including preaching that Jesus could give life to the dead.
\v 3 So they arrested the two, and as it was already evening, they put them in jail overnight.
\v 4 Despite this, many people who had heard their message trusted \add in Jesus\add* and the number of men who were believers grew to around 5,000.
\p
\v 5 Then the next day, the religious leaders and the elders and the religious teachers gathered together in Jerusalem
\v 6 along with those descended from high priests, including Annas the current high priest and Caiaphas and John and Alexander.
\v 7 After \add having Peter and John brought in and\add* standing them in the middle, they began to ask, “Under what authority or name did you do this?”
\p
\v 8 Then Peter, having been filled with the pure spirit, said to them, “Rulers of the people and elders,
\v 9 if we're being questioned today about a good deed done to a man who couldn't walk and which resulted in his healing,
\v 10 then you all need to know, and the people of Israel should also know that it was done under the authority and name of Jesus the messiah. He was the man from Nazareth that you executed on a pole, but who God brought back to life. It was by his authority and name that this man can now stand before you without deformity.
\v 11 \x + \xo 4:11: \xt Psa 118:22.\x*This Jesus is
\q1 ‘the stone which was rejected by you builders,
\q1 has now become the \add vital\add* cornerstone.’
\m
\v 12 We can't be saved by anyone else, because there's no other name or authority that's been given in the entire world under which people can be saved.
\p
\v 13 The assembled leaders were amazed saw the boldness of Peter and John who they knew to be illiterate, working-class men, and then recognised that they had been with Jesus.
\v 14 But since the man who was no longer deformed was standing there with them, there was nothing that they could really accuse them of.
\v 15 So they had them removed from the room, and asked each other,
\v 16 “What should we do with these fellows? By now everyone in Jerusalem's heard about the miracle they did, and we have no way to rebuff it.”
\v 17 However, we have to stop it spreading even further, so maybe we should ban them from speaking about this name \add or authority\add* to anyone.
\v 18 So they called them back in and decreed that they weren't allowed to preach or teach under the name \add or authority\add* of Jesus anymore.
\p
\v 19 But Peter and John answered, “You judge \add for yourselves\add* whether it's right in God's eyes to listen to you rather than to him?
\v 20 As for us, we're not able to be silent about what we saw and heard.”
\v 21 So after making some further threats, the leaders sent them off. They hadn't been able to find anything to punish them for because the people were all praising God for what had happened
\v 22 because the man who had miraculously recovered was over forty years old.
\s1 The believers ask God for power
\p
\v 23 After Peter and John had been released, they went to their own \add group\add* and told them what the chief priests and elders had said.
\v 24 \x + \xo 4:24: \xt Exo 20:11; Neh 9:6; Psa 146:6.\x*When they heard this, they all began to pray out loud to God, saying, “Master, you created heaven and the earth and the sea and everything in them.
\v 25 \x + \xo 4:25-26: \xt Psa 2:1-2 (LXX).\x*You spoke \add long ago\add* by the pure spirit through our ancestor who was your servant, David, when you said,
\q1 ‘Why are the other nations angry and their peoples tried new \add ideas\add*?”
\q1
\v 26 The earthly kings and rulers stood a worked together against the master and against his messiah.’
\m
\v 27 \x + \xo 4:27: a \xt Luk 23:7-11; \xo b \xt Mat 27:1-2; Mrk 15:1; Luk 23:1; Jn 18:28-29.\x*And indeed Herod and Pontius Pilate met with the pagan \add Romans\add* and the peoples of Israel to conspire against your pure servant Jesus who you chose.
\v 28 Then they did exactly what your power and plan had already decided would happen.
\v 29 So now, master, see their threats and help us, your slaves, to be able to proclaim your message with boldness.
\v 30 Let us experience your power to heal and do miracles and things that confirm the scriptures by means of the name \add and authority\add* of your pure servant, Jesus.”
\p
\v 31 As they finished their requests, the place where they had met was shaken and all of them were filled with the pure spirit, and they \add went out and\add* proclaimed God's message with boldness.
\s1 The believers share their wealth and possessions
\p
<<<<<<< HEAD
\v 32 \x + \xo 4:32: \xt Acts 2:44-45.\x*And so the group of believers were united in their will and attitude. No one claimed anything to be their own, but they shared everything they had. 
\v 33 The ambassadors of the master, Jesus, experienced great power and proclaimed the truth about how he came back to life, and \add God's\add* favour was with them.
=======
\v 32 \x + \xo 4:32: \xt Acts 2:44-45.\x*And so the group of believers were united in their will and attitude. No one claimed anything to be their own, but they shared everything they had.
\v 33 The ambassadors of the master, Jesus, experienced great power and proclaimed the truth about how he came back to life, and \add God’s\add* favour was with them.
>>>>>>> 6bae2d7b
\v 34 None of them were lacking anything, because any of them who owned properties or houses would sell them and bring the proceeds.
\v 35 They would lay them down in front of the ambassadors, and from there it was distributed around according to what needs each person had.
\p
\v 36 Joseph (a Levite born in Cyprus who was nicknamed ‘Barnabas’, meaning ‘Encourager’, by the ambassadors)
\v 37 owned a field which he sold, and brought the money and put it down in front of the ambassadors.
\c 5
\s1 The death of Ananias and Sapphira
\p
\v 1 But in contrast, a couple named Ananias and Sapphira sold a property
\v 2 but agreed together to hide some of the proceeds. So Ananias brought a smaller amount and put it down in front of the ambassadors.
\v 3 Then Peter said, “Ananias, why has Satan filled your mind such that you would lie to the pure spirit and keep aside some of the proceeds of the property?
\v 4 Wasn't it yours before it was sold? And even when it was sold, the money was still yours. Why did you decide to handle it like this? It wasn't people that you're lying to, but God.”
\v 5 When Ananias heard that, he fell down and stopped breathing. Everyone who heard about it felt very afraid,
\v 6 and the young men there stood up and covered his \add body\add*, carried it out, and buried him.
\p
\v 7 After about three hours, Ananias' wife came in, not knowing anything about what had happened.
\v 8 Peter checked, “Is it true that you guys sold the property for such-and-such an amount?”
\p “Yes, for that amount,” she replied.
\p
\v 9 But Peter said to her, “Why did the two of you agree to test the spirit of the master? The guys wh just buried your husband are just out the door, and they'll carry you out also.”
\v 10 Sapphira immediately fell down in front of him and stopped breathing. Then the young men came in and found her dead, so they took \add her body out\add* and buried her with her husband.
\v 11 So the entire assembly of believers became very afraid, along with every else who heard about these events.
\s1 Ongoing miracles and healings
\p
\v 12 The ambassadors went on to do many miracles and amazing things, and all the people who gathered in Solomon's Porch had a single visions,
\v 13 but no one else dared to join them. However, the people were talking positively about them
\v 14 and more were becoming believers in the master—big numbers of both men and women.
\v 15 Some would even bring those who were sick out to the side of the road, lying them on beds and mats waiting for Peter to come past so that his shadow might touch them.
\v 16 More crowds were coming from the towns around Jerusalem, bringing those who were sick and those tormented by demons, and they were all getting healed.
\s1 The preachers get arrested but released again
\p
\v 17 But the chief priest and his colleagues who were members of the sect of Sadducees were filled with jealously and took action
\v 18 by having the ambassadors arrested and thrown into the public jail.
\v 19 But one of the master's angels opened the prison doors during the night and led them out again, saying,
\v 20 “Now go and stand in the temple and keep telling the people all the teaching about \add new\add* life.”
\v 21 So at dawn, having taken notice of the angel, they went into the temple and started teaching \add the people there again\add*.
\p When the chief priest arrived with his companions, they called together the \add religious\add* council and also the \add political\add* council of Israel, then called for the ambassadors to be brought in from the prison.
\v 22 But when their attendants got to the jail, they weren't there, so they returned to the gathering and told them,
\v 23 “We found the prison all locked up with the guards in their positions at the doors, but when they opened it up, there was no one inside!”
\v 24 When they heard this, the officer of the temple and the chief priests were totally puzzled as to what could have happened.
\v 25 But then someone came in and told them, “Hey, the men that you put in prison are in the temple—standing there teaching the people.”
\v 26 So the temple officer took the attendants and went and got them, but didn't use force because they were afraid that the people might start throwing rocks at them.
\p
\v 27 So they brought them in and stood them in front of the council, where the chief priest addressed them,
\v 28 \x + \xo 5:28: \xt Mat 27:25.\x*“We officially commanded you all not to be teaching in this name and authority. But see here, now you have filled Jerusalem with your teaching, and then you're blaming us for the death of that man.”
\v 29 But Peter and the other ambassadors answered, “It's better to obey God than people.
\v 30 The god of our ancestors brought Jesus back to life after you all handed him over to be hung up on a pole.
\v 31 But God honoured this way-maker and saviour by placing him on his right, to \add encourage\add* Israel to repent and \add then\add* to forive their sins.
\v 32 We are witnesses of these messages, along with the pure spirit who God gave to the ones who obey him.”
\p
\v 33 When the gathered councils heard this, they were enraged and wanted to kill them.
\v 34 But a certain member of the Pharisee party named Gamaliel stood up in the council chamber. He was a law teacher respected by all the community, and he ordered the \add guards\add* to take them outside for a while,
\v 35 then he said, “Fellow Israelis, think carefully about what you're planning to do with these men.
\v 36 A while back, a man called Theudas became prominent, saying that he was someone important. Eventually about four hundred others joined him, but he was killed and those who had followed him were dispersed and it all came to nothing.
\v 37 A bit later a Galilean man named Judas became prominent at the time of the census and he attracted people to him. But he also died, and all those who'd been persuaded by him ended up being scattered.
\v 38 So here's my advice to you all: pull back from \add killing\add* these men and allow them, because if this teaching and goings on is man-made, it'll be overthrown,
\v 39 but if it's from God, you all won't be able to bring them down in the case that you find yourselves opposing God.”
\p So they were persuaded by Gamaliel,
\v 40 and after calling in the ambassadors and having them beaten, they commanded them not to speak under the name and authority of Jesus and then sent them out.
\v 41 So the ambassadors left the councils, very excited that they were considered worthy to be disgraced because of Jesus.
\v 42 After that, they never stopped teaching and preaching the good message about Jesus the messiah in the temple and in various homes.
\c 6
\s1 Seven administrators appointed
\p
\v 1 However around that time when the number of Jesus-followers were growing, some of the Greek converts starting grumbling about the Jewish believers because the Greek widows were being overlooked in the daily sharing \add of food and money\add*.
\v 2 So the twelve \add ambassadors\add* assembled the believers together and told them, “We're not pleased about having to take time off \add sharing\add* the message of God to be serving here at the \add distribution\add* tables.
\v 3 So brothers, look around you for seven men who're well known to be full of \add God's\add* spirit and wisdom, so we can appoint them to be in charge of this part of the work.
\v 4 Then we \add ourselves\add* can continue to pray and share the message.”
\p
\v 5 This idea pleased the group, so they went ahead and chose Stephen (a man full of faith and of the pure spirit), Philip, Procorus, Nicanor, Timon, Parmenas, and Nicolas (a non-Jew from Antioch who had previously converted to Judaism).
\v 6 They stood these seven up in front of the ambassadors, who prayed and then placed their hands on them.
\p
\v 7 God's message continued spreading and the number of followers in Jerusalem was rapidly increasing, and a large number of the priests became believers.
\s1 Stephen gets arrested after teaching and doing miracles
\p
\v 8 Now Stephen \add (one of the seven)\add* was full of grace and power and was doing miracles and amazing demonstrations of God's power among the people.
\v 9 But a group from the Freedmen Synagogue as well as \add Jews\add* from Cyrene, Alexandria, Cilicia, and Asia rose up and started arguing against Stephen,
\v 10 but they weren't able to refute the wisdom that he spoke \add with the help of\add* the pure spirit.
\v 11 So they got some men \add to falsely accuse Stephen\add* saying, “We heard him denigrating Moses and God.”
\v 12 So they stirred up the people and the elders and the law teachers and so they approached \add Stephen\add* and arrested him and brought him to the council \add chambers\add*.
\v 13 There they produced the false witnesses saying, “This man won't stop spreading messages against this holy \add temple\add* and against the law
\v 14 because we heard him saying that that Jesus from Nazareth will be tearing down this building and will be changing the traditions that Moses gave to us.”
\v 15 So then the council members looked across at Stephen and saw that his face \add was shining\add* like that of an angel.
\c 7
\s1 Stephen's history discourse and accusations
\p
\v 1 Then the chief priest asked \add Stephen\add*, “Is all this true?”
\p
\v 2 \x + \xo 7:2-3: \xt Gen 12:1.\x*And he replied, “My brothers and fathers, please listen. Our honoured God was seen by our ancestor Abraham in Mesopotamia before he moved to Haran
\v 3 and he told him, ‘Leave your land here and your relatives, and go to the place that I will show you.’
\v 4 \x + \xo 7:4: a \xt Gen 11:31; \xo b \xt Gen 12:4.\x*So he left Chaldea and moved to Haran, and then after his father died, he moved again to this land where we now live.
\v 5 \x + \xo 7:5: \xt Gen 12:7; 13:15; 15:18; 17:8.\x*Abraham hadn't received any land here as an inheritance, in fact he'd never been near this land and nor did he have any children, yet God promised to give the \add entire\add* country to him and his descendants.
\v 6 \x + \xo 7:6-7: \xt Gen 15:13-14.\x*And yet God \add also\add* told him that his descendants would end up staying in another country where they would be enslaved and mistreated for four hundred years.
\v 7 \x + \xo 7:7: \xt Exo 3:12.\x*However God promised to punish the nation that enslaved them and told him that in the end, they would leave that place and serve him here in this country.
\v 8 \x + \xo 7:8: a \xt Gen 17:10-14; \xo b \xt Gen 21:2-4; \xo c \xt Gen 25:26; \xo d \xt Gen 29:31–35:18.\x*And he contracted with Abraham about being circumcised, and so when he had Isaac, he circumcised him on the eighth day, and then Isaac went on to have Jacob, and Jacob to have the \add twelve\add* tribal leaders.
\p
\v 9 \x + \xo 7:9: a \xt Gen 37:11; \xo b \xt Gen 37:28; \xo c \xt Gen 39:2,21.\x*Those brothers went on to become jealous of Joseph and sent him back into Egypt \add as a slave\add*, but God was with him
\v 10 \x + \xo 7:10: \xt Gen 41:39-41.\x*and rescued him out of all his troubles there. Then God gave him wisdom and caused him to gain the favour of Pharaoh, the king of Egypt, who then appointed him as the ruler of all Egypt and over Pharaoh's own household.
\v 11 \x + \xo 7:11: \xt Gen 42:1-2.\x*Then a famine hit all Egypt and Canaan causing great distress and our ancestors were unable to find enough food.
\v 12 But Jacob heard that grain was available in Egypt, so first, he sent off our tribal leaders.
\v 13 \x + \xo 7:13: a \xt Gen 45:1; \xo b \xt Gen 45:16.\x*On their second visit, Joseph revealed himself to them, and so Pharaoh became aware of Joseph's heritage.
\v 14 \x + \xo 7:14: a \xt Gen 45:9-10,17-18; \xo b \xt Gen 46:27 (LXX).\x*Then Joseph sent for his father Jacob, and all the extended family—some seventy-five of them.
\v 15 \x + \xo 7:15: a \xt Gen 46:1-7; \xo b \xt Gen 49:33.\x*So Jacob went to Egypt, where he and the \add twelve\add* tribal leaders eventually died,
\v 16 \x + \xo 7:16: \xt Gen 23:3-16; 33:19; 50:7-13; Josh 24:32.\x*although their bodies were moved to Shechem where they were put into the tomb that Abraham had bought from the sons of Hamor.
\p
\v 17 \x + \xo 7:17-18: \xt Exo 1:7-8.\x*But as the time limit promised to Abraham by God was getting closer, \add our\add* people multiplied in Egypt
\v 18 until another Pharaoh ended up ruling there who had never known Joseph.
\v 19 \x + \xo 7:19: a \xt Exo 1:10-11; \xo b \xt Exo 1:22.\x*He took advantage of us Jews and mistreated our ancestors, even forcing them apart from their own babies so they wouldn't live.
\v 20 \x + \xo 7:20: \xt Exo 2:2.\x*Moses was born during that time and God considered him beautiful. He spent three months in his \add own\add* father's house
\v 21 \x + \xo 7:21: \xt Exo 2:3-10.\x*before being placed outside, from where Pharaoh's daughter took him and brought him up herself as her own son.
\v 22 So Moses was instructed in all the wisdom of the Egyptians, and was a powerful speaker and project leader.
\p
\v 23 \x + \xo 7:23-29: \xt Exo 2:11-15.\x*But when he hit forty, it entered his mind to vist his relatives, the Israelis.
\v 24 When he noticed one of them being mistreated, he retaliated and while defending the oppressed man, he struck \add and killed\add* the Egyptian.
\v 25 He thought his relatives would understand that God was bringing salvation to them via him, but they didn't see it that way.
\v 26 So on the following day when he saw two of them quarrelling, he tried to resolve the situation by saying, ‘Men, you're alll brothers. Why are you injuring each other?’
\v 27 But the bullying one pushed him away and said, ‘Who made you the judge over us?
\v 28 Do you want to kill me like you killed that Egyptian yesterday?’
\v 29 \x + \xo 7:29: \xt Exo 18:3-4.\x*When he heard that, Moses fled \add Egypt\add* and became an exile in Midian where he \add eventually\add* had two sons.
\p
\v 30 \x + \xo 7:30-34: \xt Exo 3:1-10.\x*After another forty years, he was in the wilderness of Mount Sinai when he saw an angel in the flame of a burning thorn bush.
\v 31 Moses was amazed at the vision when he saw it so he approached \add the bush\add* to look more closely when he heard the voice of the master saying,
\v 32 ‘I am the god of your ancestors—the god of Abraham and of Isaac and of Jacob.’ At that point, Moses started trembling and was scared to go any closer to look,
\v 33 but the master said, ‘Take off your sandals, because the ground you're standing on is dedicated to God.
\v 34 I have noticed the mistreatment of my people in Egypt and heard their groaning and so I came down to rescue them, so now I'm going to send you \add back\add* to Egypt.’
\p
\v 35 \x + \xo 7:35: \xt Exo 2:14.\x*This was the same Moses that they had previously rejected and asked who had made him ruler and judge over them. Now God had indeed sent him as ruler and liberator by means of the angel that he saw in the thorn bush.
\v 36 \x + \xo 7:36: a \xt Exo 7:3; \xo b \xt Exo 14:21; \xo c \xt Num 14:33.\x*So eventually Moses led them out of Egypt after doing miracles and signs of God's power there, and then at the Red Sea and during the forty years in the wilderness.
\v 37 \x + \xo 7:37: \xt Deu 18:15,18.\x*This same Moses told the Israelis that in the future God would raise up from among them another prophet like him.
\v 38 \x + \xo 7:38: \xt Exo 19:1–20:17; Deu 5:1-33.\x*Now he was the person that \add led\add* the assembly \add of people\add* in the wilderness, was spoken to by an angel on Mt. Sinai, and one of our ancestors that received living messages to pass on to us.
\p
\v 39 “Yet our ancestors didn't want to obey that man, so they rejected him and started thinking about Egypt again,
\v 40 \x + \xo 7:40: \xt Exo 32:1.\x*saying to Aaron, ‘Make some gods for us to lead us, because we've got no idea what happened to that Moses who led us out of Egypt.’
\v 41 \x + \xo 7:41: \xt Exo 32:2-6.\x*So together they made a calf as an idol to bring sacrifices to, and they were pleased with what they'd achieved.
\v 42 \x + \xo 7:42-43: \xt Amos 5:25-27 (LXX).\x*But God turned and allowed them to serve the heavenly armies, just as the prophets wrote,
\q1 ‘It wasn't me that you Israelis sacrificed to for those forty years in the wilderness.
\q1
\v 43 You turned to Molech's tent and Rephan's star as your gods by making images of them to bow down to. So for that, I'll exile you all beyond Babylon.’
\p
\v 44 \x + \xo 7:44: \xt Exo 25:9,40.\x*The tent of evidence was with our ancestors in the wilderness—made to the pattern that God had shown Moses.
\v 45 \x + \xo 7:45: \xt Josh 3:14-17.\x*Our ancestors then carried that tent into the land having inherited it along with Joshua from the possession of the pagans which God drove out ahead of them. It remained there until the time of David
\v 46 \x + \xo 7:46: \xt 2Sam 7:1-16; 1Ch 17:1-14.\x*who found favour with God and requested to find a tent for the house of Jacob.
\v 47 \x + \xo 7:47: \xt 1Ki 6:1-38; 2Ch 3:1-17.\x*But it was Solomon who built the house for him.
\p
\v 48 But the highest one doesn't live in structures made by people, but as the prophet wrote,
\q1
\v 49 \x + \xo 7:49-50: \xt Isa 66:1-2.\x*‘Heaven is my throne,
\q1 and the earth is my footstool.
\q1 How could you possibly build a suitable house for me?
\q1
\v 50 Wasn't it me that created everything?’
\p
\v 51 \x + \xo 7:51: \xt Isa 63:10.\x*You stiff-necked people with uncircumcised hearts and ears! You're always opposing the pure spirit just like your ancestors were.
\v 52 Which one of the prophets wasn't persecuted by your ancestors? Even the ones that foretold the coming of the righteous one were killed off by them in just the same way that you yourselves became his betrayers and murderers!
\v 53 You had received the law under the direction of angels, and yet you didn't obey it.”
\s1 Stephen's lynching and death
\p
\v 54 When they heard that, they were raging inside and grating their teeth at him.
\v 55 But being full of the pure spirit, Stephen started up into the sky and was able to see God's splendor, as well as seing Jesus standing there on God's right.
\v 56 He said, “I can look through the sky that's opened up and can see mankind's child standing at God's right side.”
\p
\v 57 At this point, they blocked their ears and rushed together to grab Stephen, yelling loudly.
\v 58 They drove him out of the city and then started throwing rocks at him. His accusers left their cloaks in charge of a young man named Saul.
\v 59 As Stephen was being hit by the rocks, he called out, “Master Jesus, receive my spirit.”
\v 60 Then falling to his knees, just before he died he called out loudly, “Master, don't hold this sin against them.”
\c 8
\p
\v 1 (And Saul was agreeing that Stephen should be executed.)
\s1 Persecution of believers intensifies
\p That same day, intense persecution began against the assembly in Jerusalem, and so the believers fled throughout the regions of Judea and Samaria, except for the twelve who stayed.
\v 2 (Some godly men buried Stephen with loud wailing.)
\p
\v 3 \x + \xo 8:3: \xt Acts 22:4-5; 26:9-11.\x*As for Saul, he started on destroying the assembly by entering people's homes and dragging both men and women out and then off to prison.
\s1 Philip preaches in Samaria
\p
\v 4 However, now the people who had fled began the proclaim the good message to others in other places.
\v 5 Around the same time, Philip went to a city in Samaria and told them about the messiah.
\v 6 Crowds gathered and listened carefully to Philip and watched him do miracles—
\v 7 many demon-possessed people shouted loudly as the demons left them, and many who were paralysed or lame were healed
\v 8 so there were a lot of happy people there.
\s1 Simon the magician seeks power
\p
\v 9 One man in the city had been practicing magic and amazing the people and he claimed that he was someone great. His name was Simon
\v 10 and the people there from the least to the most important said, “This power is from the great god.”
\v 11 They gave him a lot of attention because he'd been amazing them with magic for quite a long time.
\v 12 However when Philip started preaching the good message about God's kingdom and the name and authority of Jesus the messiah, they believed the message, and many men and women asked to be immersed \add in water\add*.
\v 13 Simon himself also believed and was immersed, and then started accompanying Philip around—marvelling as he observed the miracles and signs of God's power.
\p
\v 14 When the ambassadors in Jerusalem heard that many people from Samaria had accepted God's message, they sent Peter and John out to them
\v 15 so then they prayed for them to receive the pure spirit.
\v 16 (The pure spirit hadn't fallen on any of them at that point, but they had only been immersed into the name and authority of the master Jesus.)
\v 17 So Peter and John placed their hands on the new believers and they received the pure spirit.
\p
\v 18 When Simon the magician saw that they received the spirit after having the hands of the ambassadors placed on them, he offered money to Peter and John, saying,
\v 19 “Give me this authority so that whoever I place \em my\em* hands on will receive the pure spirit.”
\p
\v 20 But Peter responded, “May your money join you in your destruction because you thought you could buy God's gift with it.
\v 21 There's no role for you here and no part for you in our work because your heart isn't right with God.
\v 22 You need to turn away from this evil \add desire\add* and beg the master that maybe he'll forgive you for your wrong intentions
\v 23 because I perceive that you have a bitter attitude and and ungodly habits.
\p
\v 24 Simon answered, “Oh, please ask the master on my behalf that none of what you mentioned will happen to me.”
\s1 Philip immerses the Ethiopian official
\p
\v 25 After that, Peter and John continued to testify and proclaim the good message about the master in many villages around Samaria before they returned to Jerusalem.
\p
\v 26 Then an angel from the master spoke to Philip, “Start walking and head south on the road that goes downhill from Jerusalem to Gaza through the wilderness.”
\v 27 So he headed off, and \add on the road\add* he came across an important official of the Ethiopia queen\f + \fr 8:27 \ft Some translations list the queen's name as ‘Candace’, but that was the name of the series of queens, cf., Pharaoh or Caesar which came to be used as a title for more than one person.\f* and was in charge of her treasury. This man had been in Jerusalem to worship God
\v 28 and was returning home in his chariot. As he rode, he was reading \add the scroll of\add* the prophet Isaiah,
\v 29 and the spirit told Philip to approach him and stay by the chariot.
\v 30 So Philip ran up to the chariot and heard the man reading from the prophet Isaiah and asked, “Do you know what it is that you're reading about?”
\p
\v 31 “How could I know when I don't have someone to guide me,” he answered, and so he invited Philip to climb up and sit with him.
\v 32 Now the particular passage that he was reading was this:\x + \xo 8:32-33: \xt Isa 53:7-8 (LXX).\x*
\q1 ‘He was led away like a sheep being led to the slaughterhouse,
\q1 and stayed as silent as a lamb being shorn
\q2 so he never opened his mouth.
\q1
\v 33 He was humiliated by a lack of justice.
\q1 Who can name his descendants,
\q2 because his life is being taken from the earth?’
\p
\v 34 “Now tell me,” said the official, “who was Isaiah talking about? Was he talking about himself or someone else?”
\v 35 So Philip started with that passage and explained the good message about Jesus to him.
\v 36 As they were going along the road, they came to some water, and the official asked, “Look, here's some water. What would stop me from being immersed here?”
\p
\v 37 ≈
\v 38 So he commanded \add the driver\add* to stop the chariot and they both climbed down, and Philip immersed the official in the water.
\v 39 But as they came out of the water, the master's spirit snatched Philip away and so the official never saw him again, but he continued on his journey very happy.
\v 40 As for Philip, he found himself at \add the town of\add* Azotus, and as he passed through \add the coastal towns\add* on the way to Caesarea, he proclaimed the good message in each town.
\c 9
\s1 Jesus talks to Saul
\r (Acts 22:6-16; 26:12-18)
\p
\v 1 Meanwhile Saul was still spouting off murderous threats towards the followers of the master. He went to the chief priest
\v 2 and obtained \add official\add* letters to enable him to enter the Jewish meeting halls in Damascus so that if he found either male or female followers of Jesus, he could arrest them and bring them to Jerusalem in chains.
\p
\v 3 On his journey as he approached Damascus, suddenly light from the sky flashed around him.
\v 4 He dropped to his knees and heard a voice calling, “Saul, Saul, why are you persecuting me?”
\p
\v 5 “Who are you, master?” he asked.
\p And the voice replied, “I'm Jesus, the one that you're persecuting.
\v 6 But stand up and go into the city, and you'll be told there what you need to do.”
\p
\v 7 Meanwhile his travelling companions had stood there speechless, because they had heard the voice but couldn't see anyone.
\v 8 They helped Saul up from the ground, but even when he opened his eyes, he couldn't see anything. So they had to lead him into Damascus by hand.
\v 9 Saul stayed there for three days, unable to see and not eating or drinking anything.
\s1 Ananias restores Saul's sight
\p
\v 10 Now there was a believer there in Damascus named Ananias, and the master spoke to him in a vision, calling, “Ananias.”
\p “I'm here, master,” he answered.
\p
\v 11 So the master told him, “Get up and go to Judas' house in Straight Street where you'll find a man named Saul from Tarsus. He's praying right now
\v 12 and in his vision, he saw a man named Ananias who comes in and places his hands on him so that he can receive his sight back.”
\p
\v 13 But Ananias resisted, “Master, I've heard a lot about that man, including all the evil things he's done to your dedicated people in Jerusalem,
\v 14 and the reason he's here in Damascus with the authority of the chief priests is to arrest everyone who trusts in you.”
\p
\v 15 But the master said, “Go now, because I have chosen that man to be a bearer of my name and authority both in other countries, even to their kings, and to the descendants of Israel,
\v 16 because I'll be showing him what he's going to have to suffer for bearing my name.”
\p
\v 17 So Ananias left and went into Judas' house where he placed his hands on Saul and said, “Brother Saul, the master has sent me here—Jesus the one you saw on the road when you were coming here—sio that you will be able to see again and also be filled with the pure spirit.”
\v 18 Immediately something like scales fell off his eyes and he was able to see again, and he got up and got immersed in water,
\v 19 before getting something to eat to renew his strength.
\s1 Saul starts preaching in Damascus
\p Then Saul stayed several days with the believers in Damascus.
\v 20 He went straight into the Jewish meeting halls and started proclaiming that Jesus is God's son.
\p
\v 21 The hearers were all amazed, saying, “Isn't this the guy that persecuted the ones following that Jesus in Jerusalem, and even came to Damascus to arrest them here and take them back to the chief priests?”
\p
\v 22 But Saul was growing stronger\f + \fr 9:22 \ft It's not clear here whether it means that Saul was growing physically stronger, or that his preaching and debating skills were improving.\f* and he was confounding the Jews living in Damascus as he taught them that Jesus is the \add promised\add* messiah.
\p
\v 23 \x + \xo 9:23-25: \xt 2Cor 11:32-33.\x*After several days, the religious Jews plotted together to kill him,
\v 24 but Saul found out about their plan. Those Jews were also watching the city exits so they could kill him if he tried leaving,
\v 25 but his supporters took him to the city wall at night time and lowered him down in a basket.
\s1 Saul goes to Jerusalem but has to leave
\p
\v 26 When he got back to Jerusalem, Saul attempted to join in with the believers there but they were all scared of him, not believing that he was a true follower of Jesus.
\v 27 However Barnabas took Saul and brought him to the twelve, and Saul told them how he had seen the master on the road, and been spoken to by him, and how he had spoken boldy in Damascus in the name and authority of Jesus.
\v 28 So Saul stayed connected with the believers, going in and out of Jerusalem and speaking boldly in the name and authority of the master.
\v 29 He also talked and debated with the Greek-speaking Jews, but they wanted to kill him,
\v 30 so when the brothers found out, they took Saul down to Caesarea \add on the coast\add*, and from there sent him \add on a ship\add* to Tarsus.
\p
\v 31 After that the assembly of believers throughout Judea and Galilee and Samaria had peace and grew in their respect and service of the master, also well as increasing in numbers through the encouragement of the pure spirit.
\s1 Peter heals Aeneas
\p
\v 32 Peter travelled around the country and then went to visit the dedicated believers in Lydda.
\v 33 He saw a paralysed man named Aeneas who'd spent eight years lying on his pallet,
\v 34 and said to him, “Aeneas, Jesus the messiah is healing you. Stand up and pack up your bed.” And straight away Aeneas stood up
\v 35 and all the people living in Lydda and Sharon who saw him turned to the master.
\s1 Peter brings Tabitha back to life
\p
\v 36 Then in Joppa there was a believer named Tabitha (or Dorcas if translated) and she did a lot of good things as well as being generous to the poor.
\v 37 Around that time she got sick and died. After washing her body, they placed it in an upper room,
\v 38 and since Joppa was near Lydda and the believers had heard that Peter was there, they quickly sent two men to request, “Please come as soon as possible.”
\v 39 So Peter went with them, and when they arrived in Joppa they took him up to the room. All the widows stood there, sobbing and showing him various clothes that Tabitha had made for them.
\v 40 But Peter had them all removed from the room, and then kneeling down he prayed before turning back to the body and said, “Tabitha, get up.” Then she opened her eyes, and seeing Peter there she sat up.
\v 41 Peter helped her to stand up, then he called the believers and the widows, and presented the live Tabitha to them.
\v 42 News of this spread throughout Joppa and many people there believed in the master.
\v 43 So Peter stayed on there for quite a few days, living with a tanner of hides named Simon.
\c 10
\s1 Peter and Cornelius
\p
\v 1 Just up in Caesarea there was a Roman army commander named Cornelius (leader of the ‘Italian Regiment’)
\v 2 who, along with all his household, worshipped God and obeyed his laws. He gave to the poor and regularly asked God for help.
\v 3 One afternoon around 3pm he had a vision where he clearly saw an angel of God come into the house and spoke, “Cornelius.”
\p
\v 4 Cornelius was scared and looked intently and asked, “What is it, master?”
\p “Your prayers and your helping the poor rose up to God's notice and attention,” he said.
\v 5 “Now, send some messengers to Joppa to go and find a man there named Simon Peter.
\v 6 He's staying with Simon the tanner whose house is by the sea.”
\v 7 So as soon as the angel left, Cornelius called two of his house servants and a godly soldier from his bodyguard,
\v 8 and after explaining the task to them, he sent them off to Joppa.
\p
\v 9 The next day as they were approaching the town, Peter went up onto the flat roof of the house around midday to pray.
\v 10 But he felt hungry and wanted something to eat, but while it was still being prepared he fell into a trance
\v 11 and saw the sky open up. Something like a sheet was being lowered down to the earth by the four corners
\v 12 and it held all kinds of animal and reptiles, as well as birds.
\v 13 Then he heard a voice saying, “Get up Peter, and slaughter these and eat them.”
\p
\v 14 “I can't, master,” Peter responded, “because I've never eaten anything that's forbidden.”
\p
\v 15 But the voice spoke a second time, “Don't you be treating anything as unclean that God has made clean.”
\v 16 This vision happened three times and then the sheet thing was lifted back up into the sky.
\p
\v 17 Now Peter was still there wondering what the vision was all about when the men sent by Cornelius had tracked down the tanner's house and arrived outside.
\v 18 They called out to ask if Simon Peter was staying there.
\p
\v 19 Even as Peter still continued to ponder about the vision, the spirit said, “Hey, there's three men here looking for you.
\v 20 So get up and go downstairs to them. Believe everything they say because I sent them here.”
\v 21 So he went down and asked the men, “I'm the one you're looking for, so tell me what you came here for.”
\p
\v 22 They answered, “We were sent by Cornelius who's an army commander who worships God and obeys his laws and has a good reputation with you Jewish people. A holy angel told him to send for you to come to his house so they can listen to what you have to say.”
\v 23 So Peter invited them in to stay the night.
\p The next day, Peter and some of the believers from Joppa started out with them
\v 24 and they arrived in Caesarea the following day. Cornelius was expecting them and had also invited some relatives and close friends to join them.
\v 25 Peter entered the house and when they met, Cornelius knelt down and worshipped him.
\v 26 But Peter pulled him up and said, “Stand up. I'm just a man like you.”
\v 27 After greeting each other, Peter went into the main room and found that quite a few people had gathered there.
\v 28 Then he told them, “You all know that us Jews are forbidden by our laws to associate with or to enter the house of a non-Jew. However, God showed me that it's not right to treat other people as being lesser or undesirable.
\v 29 That's why I came without any reservations when you sent for me. But I'm still waiting to know what you all want from me?”
\p
\v 30 So Cornelius answered, “”
\v 31 ◘
\v 32 ◘
\v 33 ◘
\s1 The lalag of Pidru
\p
\v 34 \x + \xo 10:34: \xt Deu 10:17.\x*
\v 35 ◘
\v 36 ◘
\v 37 ◘
\v 38 ◘
\v 39 ◘
\v 40 ◘
\v 41 ◘
\v 42 ◘
\v 43 ◘
\s1 The descending of Spirit there to non-Jews
\p
\v 44 ◘
\v 45 ◘
\v 46 ◘
\v 47 ◘
\v 48 ◘
\c 11
\s1 The pegpangguhud of Pidru of believers there to Jerusalem
\p
\v 1 ◘
\v 2 ◘
\v 3 ◘
\p
\v 4 ◘
\v 5 ◘
\v 6 ◘
\v 7 ◘
\v 8 ◘
\v 9 ◘
\v 10 ◘
\v 11 ◘
\v 12 ◘
\v 13 ◘
\v 14 ◘
\v 15 ◘
\v 16 ◘
\v 17 ◘
\p
\v 18 ◘
\s1 The migpalintutuu there to Antiyukiya
\p
\v 19 ◘
\v 20 ◘
\v 21 ◘
\p
\v 22 ◘
\v 23 ◘
\v 24 ◘
\p
\v 25 ◘
\v 26 ◘
\p
\v 27 ◘
\v 28 ◘
\v 29 ◘
\v 30 ◘
\c 12
\s1 The pegbayad-bayad again of believers
\p
\v 1 ◘
\v 2 ◘
\v 3 ◘
\v 4 ◘
\v 5 ◘
\s1 The pegpalihawang of panalihan ki Pidru
\p
\v 6 ◘
\v 7 ◘
\v 8 ◘
\v 9 ◘
\v 10 ◘
\p
\v 11 ◘
\p
\v 12 ◘
\v 13 ◘
\v 14 ◘
\v 15 ◘
\p
\v 16 ◘
\v 17 ◘
\p
\v 18 ◘
\v 19 ◘
\p ...
\s1 The death of Hirudis
\p
\v 20 ◘
\p
\v 21 ◘
\v 22 ◘
\v 23 ◘
\p
\v 24 ◘
\p
\v 25 ◘
\c 13
\s1 The peg-alam of Spirit ki Birnabi and Saulu
\p
\v 1 ◘
\v 2 ◘
\v 3 ◘
\s1 The preaching of Birnabi and of Saulu there to Sipri
\p
\v 4 ◘
\v 5 ◘
\p
\v 6 ◘
\v 7 ◘
\v 8 ◘
\v 9 ◘
\v 10 ◘
\v 11 ◘
\p ...
\v 12 ◘
\s1 The pegginguma of Paul there to Pisidiya
\p
\v 13 ◘
\v 14 ◘
\v 15 ◘
\p
\v 16 ◘
\v 17 ◘
\v 18 ◘
\v 19 \x + \xo 13:19: a \xt Deu 7:1; \xo b \xt Josh 14:1.\x*
\v 20 ◘
\p ...
\v 21 ◘
\v 22 ◘
\v 23 ◘
\v 24 ◘
\v 25 ◘
\p
\v 26 ◘
\v 27 ◘
\v 28 ◘
\v 29 ◘
\v 30 ◘
\v 31 ◘
\v 32 ◘
\v 33 ◘
\q1 ...
\q1 ...
\m
\v 34 ◘
\q1 ...
\m
\v 35 ◘
\q1 ...
\m
\v 36 ◘
\v 37 ◘
\v 38 ◘
\v 39 ◘
\v 40 ◘
\q1
\v 41 ◘
\q1 ...
\p
\v 42 ◘
\v 43 ◘
\p
\v 44 ◘
\v 45 ◘
\v 46 ◘
\v 47 ◘
\q1 ...
\q2 ...
\p
\v 48 ◘
\p
\v 49 ◘
\v 50 ◘
\v 51 ◘
\v 52 ◘
\c 14
\s1 There in Ikuniyu ensi Paul and Birnabi
\p
\v 1 ◘
\v 2 ◘
\v 3 ◘
\v 4 ◘
\p
\v 5 ◘
\v 6 ◘
\v 7 ◘
\s1 There in Listra and of Dirbi
\p
\v 8 ◘
\v 9 ◘
\v 10 ◘
\v 11 ◘
\v 12 ◘
\v 13 ◘
\p
\v 14 ◘
\v 15 ◘
\v 16 ◘
\v 17 ◘
\v 18 ◘
\p
\v 19 ◘
\v 20 ◘
\s1 The return there to Antiyukiya sakup of Sirya
\p
\v 21 ◘
\v 22 ◘
\v 23 ◘
\p
\v 24 ◘
\v 25 ◘
\v 26 ◘
\p
\v 27 ◘
\v 28 ◘
\c 15
\s1 The meeting there to Jerusalem
\p
\v 1 ◘
\v 2 ◘
\p
\v 3 ◘
\p
\v 4 ◘
\v 5 ◘
\p
\v 6 ◘
\v 7 ◘
\v 8 ◘
\v 9 ◘
\v 10 ◘
\v 11 ◘
\p
\v 12 ◘
\v 13 ◘
\v 14 ◘
\v 15 ◘
\q1
\v 16 ◘
\q1 ...
\q1 ...
\q1
\v 17 ◘
\q1 ...
\q1
\v 18 ◘
\p
\v 19 ◘
\v 20 ◘
\v 21 ◘
\s1 The letter for of non-Jews
\p
\v 22 ◘
\v 23 ◘
\v 24 ◘
\v 25 ◘
\v 26 ◘
\v 27 ◘
\v 28 ◘
\v 29 ◘
\p
\v 30 ◘
\v 31 ◘
\p
\v 32 ◘
\v 33 ◘
\p
\v 34 ◘
\v 35 ◘
\s1 Nekegsuwey si Paul and Birnabi
\p
\v 36 ◘
\v 37 ◘
\v 38 ◘
\v 39 ◘
\v 40 ◘
\v 41 ◘
\c 16
\s1 The pegduma of Timutiyu ki Paul and ki Silas
\p
\v 1 ◘
\v 2 ◘
\v 3 ◘
\v 4 ◘
\v 5 ◘
\s1 The dream of Paul there to Truwas
\p
\v 6 ◘
\v 7 ◘
\v 8 ◘
\v 9 ◘
\v 10 ◘
\s1 The faith of Lidya there to Pilipus
\p
\v 11 ◘
\v 12 ◘
\v 13 ◘
\v 14 ◘
\v 15 ◘
\s1 The pegkaprisu of Paul and of Silas
\p
\v 16 ◘
\v 17 ◘
\v 18 ◘
\p
\v 19 ◘
\v 20 ◘
\v 21 ◘
\v 22 ◘
\v 23 ◘
\v 24 ◘
\p
\v 25 ◘
\v 26 ◘
\v 27 ◘
\v 28 ◘
\p
\v 29 ◘
\v 30 ◘
\p
\v 31 ◘
\v 32 ◘
\v 33 ◘
\v 34 ◘
\p
\v 35 ◘
\p
\v 36 ◘
\p
\v 37 ◘
\p
\v 38 ◘
\v 39 ◘
\v 40 ◘
\c 17
\s1 There in Tisalunika
\p
\v 1 ◘
\v 2 ◘
\v 3 ◘
\v 4 ◘
\p
\v 5 ◘
\v 6 ◘
\v 7 ◘
\v 8 ◘
\v 9 ◘
\s1 There in Birya
\p
\v 10 ◘
\v 11 ◘
\v 12 ◘
\v 13 ◘
\v 14 ◘
\v 15 ◘
\s1 There in Atinas
\p
\v 16 ◘
\v 17 ◘
\v 18 ◘
\p ...
\v 19 ◘
\v 20 ◘
\v 21 ◘
\p
\v 22 ◘
\v 23 ◘
\v 24 ◘
\v 25 ◘
\v 26 ◘
\v 27 ◘
\v 28 ◘
\q1 ...
\m ...
\q1 ...
\m
\v 29 ◘
\v 30 ◘
\v 31 ◘
\p
\v 32 ◘
\v 33 ◘
\v 34 ◘
\c 18
\s1 Diye si Paul of Kurintu
\p
\v 1 ◘
\v 2 ◘
\v 3 ◘
\v 4 ◘
\p
\v 5 ◘
\v 6 ◘
\v 7 ◘
\v 8 ◘
\p
\v 9 ◘
\v 10 ◘
\v 11 ◘
\p
\v 12 ◘
\v 13 ◘
\p
\v 14 ◘
\v 15 ◘
\v 16 ◘
\v 17 ◘
\s1 The return of Paul there to Antiyukiya
\p
\v 18 ◘
\v 19 ◘
\v 20 ◘
\v 21 ◘
\p
\v 22 ◘
\v 23 ◘
\s1 Diye si Apulus of Ipisu and of Kurintu
\p
\v 24 ◘
\v 25 ◘
\v 26 ◘
\v 27 ◘
\v 28 ◘
\c 19
\s1 Diye si Paul of Ipisu
\p
\v 1 ◘
\v 2 ◘
\p ...
\p
\v 3 ◘
\p ...
\p
\v 4 ◘
\p
\v 5 ◘
\v 6 ◘
\v 7 ◘
\p
\v 8 ◘
\v 9 ◘
\v 10 ◘
\s1 The children of Iskiba
\p
\v 11 ◘
\v 12 ◘
\v 13 ◘
\v 14 ◘
\p
\v 15 ◘
\p
\v 16 ◘
\v 17 ◘
\v 18 ◘
\v 19 ◘
\v 20 ◘
\s1 The kasamuk there to Ipisu
\p
\v 21 ◘
\v 22 ◘
\p
\v 23 ◘
\v 24 ◘
\v 25 ◘
\v 26 ◘
\v 27 ◘
\p
\v 28 ◘
\v 29 ◘
\v 30 ◘
\v 31 ◘
\v 32 ◘
\v 33 ◘
\v 34 ◘
\p
\v 35 ◘
\v 36 ◘
\v 37 ◘
\v 38 ◘
\v 39 ◘
\v 40 ◘
\v 41 ◘
\c 20
\s1 The going of Paul of Masidunya and of Akaya
\p
\v 1 ◘
\v 2 ◘
\v 3 ◘
\v 4 ◘
\v 5 ◘
\v 6 ◘
\s1 The ending pegpanumbaley of Paul there to Truwas
\p
\v 7 ◘
\v 8 ◘
\v 9 ◘
\v 10 ◘
\v 11 ◘
\v 12 ◘
\s1 The peglapas puun of Truwas peendiye of Militu
\p
\v 13 ◘
\v 14 ◘
\v 15 ◘
\v 16 ◘
\s1 The pegpanaha-taha of Paul there to Ipisu
\p
\v 17 ◘
\v 18 ◘
\v 19 ◘
\v 20 ◘
\v 21 ◘
\v 22 ◘
\v 23 ◘
\v 24 ◘
\p
\v 25 ◘
\v 26 ◘
\v 27 ◘
\v 28 ◘
\v 29 ◘
\v 30 ◘
\v 31 ◘
\p
\v 32 ◘
\v 33 ◘
\v 34 ◘
\v 35 ◘
\p
\v 36 ◘
\v 37 ◘
\v 38 ◘
\c 21
\s1 The going of Paul of Jerusalem
\p
\v 1 ◘
\v 2 ◘
\v 3 ◘
\v 4 ◘
\v 5 ◘
\v 6 ◘
\p
\v 7 ◘
\v 8 ◘
\v 9 ◘
\v 10 ◘
\v 11 ◘
\p
\v 12 ◘
\v 13 ◘
\p
\v 14 ◘
\p
\v 15 ◘
\v 16 ◘
\s1 The pegpanumbaley of Paul there to James
\p
\v 17 ◘
\v 18 ◘
\v 19 ◘
\v 20 ◘
\v 21 ◘
\v 22 ◘
\v 23 ◘
\v 24 ◘
\v 25 ◘
\p
\v 26 ◘
\s1 The capturing of Paul there to seled of temple
\p
\v 27 ◘
\v 28 ◘
\v 29 ◘
\p
\v 30 ◘
\v 31 ◘
\v 32 ◘
\v 33 ◘
\v 34 ◘
\v 35 ◘
\v 36 ◘
\s1 The pegpangatarengan of Paul
\p
\v 37 ◘
\p ...
\v 38 ◘
\p
\v 39 ◘
\p
\v 40 ◘
\c 22
\p
\v 1 ◘
\v 2 ◘
\p
\v 3 ◘
\v 4 ◘
\v 5 ◘
\s1 The pegpangguhud of Paul concerning the faith rin
\r (Acts 9:1-19; 26:12-18)
\p
\v 6 ◘
\v 7 ◘
\v 8 ◘
\v 9 ◘
\v 10 ◘
\v 11 ◘
\p
\v 12 ◘
\v 13 ◘
\v 14 ◘
\v 15 ◘
\v 16 ◘
\s1 The suhu ki Paul of preaching there to not Hudiyu
\p
\v 17 ◘
\v 18 ◘
\v 19 ◘
\v 20 ◘
\v 21 ◘
\p
\v 22 ◘
\v 23 ◘
\v 24 ◘
\v 25 ◘
\p
\v 26 ◘
\p
\v 27 ◘
\p ...
\p
\v 28 ◘
\p ...
\p
\v 29 ◘
\s1 Diye si Paul of hukumanan of Jews
\p
\v 30 ◘
\c 23
\p
\v 1 ◘
\v 2 ◘
\v 3 ◘
\p
\v 4 ◘
\p
\v 5 ◘
\p
\v 6 ◘
\p
\v 7 ◘
\v 8 ◘
\v 9 ◘
\p
\v 10 ◘
\p
\v 11 ◘
\s1 The planu of killing ki Paul
\p
\v 12 ◘
\v 13 ◘
\v 14 ◘
\v 15 ◘
\p
\v 16 ◘
\v 17 ◘
\v 18 ◘
\p
\v 19 ◘
\p
\v 20 ◘
\v 21 ◘
\p
\v 22 ◘
\s1 The pegpeuyan ki Paul there to Gubirnadur Piliks
\p
\v 23 ◘
\v 24 ◘
\v 25 ◘
\p
\v 26 ◘
\v 27 ◘
\v 28 ◘
\v 29 ◘
\v 30 ◘
\p
\v 31 ◘
\v 32 ◘
\v 33 ◘
\v 34 ◘
\v 35 ◘
\c 24
\s1 The sumbung of Jews concerning ki Paul
\p
\v 1 ◘
\v 2 ◘
\p ...
\v 3 ◘
\v 4 ◘
\v 5 ◘
\v 6 ◘
\v 7 ◘
\v 8 ◘
\v 9 ◘
\s1 The pegtabak of Paul of sumbung concerning kandin
\p
\v 10 ◘
\p ...
\v 11 ◘
\v 12 ◘
\v 13 ◘
\v 14 ◘
\v 15 ◘
\v 16 ◘
\p
\v 17 ◘
\v 18 ◘
\v 19 ◘
\v 20 ◘
\v 21 ◘
\p
\v 22 ◘
\v 23 ◘
\s1 The peg-atubang of Paul ki Piliks and ki Durusila
\p
\v 24 ◘
\v 25 ◘
\v 26 ◘
\p
\v 27 ◘
\c 25
\s1 The pegduput of Paul there to Impiradur
\p
\v 1 ◘
\v 2 ◘
\v 3 ◘
\v 4 ◘
\v 5 ◘
\p
\v 6 ◘
\v 7 ◘
\v 8 ◘
\p
\v 9 ◘
\p
\v 10 ◘
\v 11 ◘
\p
\v 12 ◘
\s1 Diye si Paul of tangkaan of Agripa
\p
\v 13 ◘
\v 14 ◘
\v 15 ◘
\v 16 ◘
\v 17 ◘
\v 18 ◘
\v 19 ◘
\v 20 ◘
\v 21 ◘
\p
\v 22 ◘
\p ...
\p
\v 23 ◘
\v 24 ◘
\v 25 ◘
\v 26 ◘
\v 27 ◘
\c 26
\s1 The pegpangatarengan of Paul
\p
\v 1 ◘
\p
\v 2 ◘
\v 3 ◘
\p
\v 4 ◘
\v 5 ◘
\v 6 ◘
\v 7 ◘
\v 8 ◘
\p
\v 9 ◘
\v 10 ◘
\v 11 ◘
\s1 The pegpangguhud of Paul of pegkeila rin of Master
\p
\v 12 ◘
\v 13 ◘
\v 14 ◘
\v 15 ◘
\v 16 ◘
\v 17 ◘
\v 18 ◘
\s1 The pegpangguhud of Paul of work rin
\p
\v 19 ◘
\v 20 ◘
\v 21 ◘
\v 22 ◘
\v 23 ◘
\p
\v 24 ◘
\p
\v 25 ◘
\v 26 ◘
\v 27 ◘
\p
\v 28 ◘
\p
\v 29 ◘
\p
\v 30 ◘
\v 31 ◘
\v 32 ◘
\c 27
\s1 The peglapas of Paul of dahat peendiye of Ruma
\p
\v 1 ◘
\v 2 ◘
\p
\v 3 ◘
\v 4 ◘
\v 5 ◘
\v 6 ◘
\p
\v 7 ◘
\v 8 ◘
\p
\v 9 ◘
\v 10 ◘
\v 11 ◘
\v 12 ◘
\s1 The makeseg wind there to dahat
\p
\v 13 ◘
\v 14 ◘
\v 15 ◘
\v 16 ◘
\v 17 ◘
\v 18 ◘
\v 19 ◘
\v 20 ◘
\p
\v 21 ◘
\v 22 ◘
\v 23 ◘
\v 24 ◘
\v 25 ◘
\v 26 ◘
\p
\v 27 ◘
\v 28 ◘
\v 29 ◘
\v 30 ◘
\v 31 ◘
\v 32 ◘
\p
\v 33 ◘
\v 34 ◘
\v 35 ◘
\v 36 ◘
\v 37 ◘
\v 38 ◘
\s1 The pegsanglad of barku
\p
\v 39 ◘
\v 40 ◘
\v 41 ◘
\p
\v 42 ◘
\v 43 ◘
\v 44 ◘
\c 28
\s1 There in Malta
\p
\v 1 ◘
\v 2 ◘
\v 3 ◘
\v 4 ◘
\v 5 ◘
\v 6 ◘
\p
\v 7 ◘
\v 8 ◘
\v 9 ◘
\v 10 ◘
\s1 Puun of Malta peendiye of Ruma
\p
\v 11 ◘
\v 12 ◘
\v 13 ◘
\v 14 ◘
\v 15 ◘
\s1 There in Ruma
\p
\v 16 ◘
\p
\v 17 ◘
\v 18 ◘
\v 19 ◘
\v 20 ◘
\p
\v 21 ◘
\v 22 ◘
\p
\v 23 ◘
\v 24 ◘
\v 25 ◘
\q1
\v 26 ◘
\q1 ...
\q1 ...
\q1
\v 27 ◘
\q2 ...
\q2 ...
\q1 ...
\q2 ...
\q2 ...
\q1 ...
\q2 ...
\p
\v 28 ◘
\p
\v 29 ◘
\v 30 ◘
\v 31 ◘<|MERGE_RESOLUTION|>--- conflicted
+++ resolved
@@ -222,13 +222,8 @@
 \v 31 As they finished their requests, the place where they had met was shaken and all of them were filled with the pure spirit, and they \add went out and\add* proclaimed God's message with boldness.
 \s1 The believers share their wealth and possessions
 \p
-<<<<<<< HEAD
 \v 32 \x + \xo 4:32: \xt Acts 2:44-45.\x*And so the group of believers were united in their will and attitude. No one claimed anything to be their own, but they shared everything they had. 
 \v 33 The ambassadors of the master, Jesus, experienced great power and proclaimed the truth about how he came back to life, and \add God's\add* favour was with them.
-=======
-\v 32 \x + \xo 4:32: \xt Acts 2:44-45.\x*And so the group of believers were united in their will and attitude. No one claimed anything to be their own, but they shared everything they had.
-\v 33 The ambassadors of the master, Jesus, experienced great power and proclaimed the truth about how he came back to life, and \add God’s\add* favour was with them.
->>>>>>> 6bae2d7b
 \v 34 None of them were lacking anything, because any of them who owned properties or houses would sell them and bring the proceeds.
 \v 35 They would lay them down in front of the ambassadors, and from there it was distributed around according to what needs each person had.
 \p
