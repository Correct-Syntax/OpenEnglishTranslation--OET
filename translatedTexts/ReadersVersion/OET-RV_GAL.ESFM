--- conflicted
+++ resolved
@@ -284,13 +284,8 @@
 \v 12 \sig There's so many people that want to look good¦128825 in earthly terms and they're the ones trying to persuade you that you have to fulfil all of Mosheh's rules—they don't¦128840 want to be persecuted¦128841 concerning the \+nd messiah¦128838\+nd* \+add dying\+add* on a stake¦128836.\sig*
 \v 13 \sig Even those who are circumcised don't¦128844 obey all the rules, but they'd still like for your men to be circumcised so that they can claim them as followers.\sig*
 \v 14 \sig As for me, may I never¦128865 boast¦128868 except¦128870 about our¦128877 \+nd master¦128876\+nd*, \+nd Yeshua¦128878\+nd* the \+nd messiah¦128879\+nd* \+add whose life was cut off on the\+add* stake. Through him, it's like the entire world has been cut off from me, and¦128885 I have been cut off from the world.\sig*
-<<<<<<< HEAD
-\v 15 \sig Because¦128893 obeying Mosheh' law is nothing, and not needing to obey it is nothing, but¦128900 being a new creation¦128902 \+add is everything\+add*.\sig*
-\v 16 \sig and as many people as follow that principle¦128906, may peace¦128911 and mercy¦128915 be on them and on God's Israel¦128919.\sig*
-=======
 \v 15 \sig Because¦128893 obeying Mosheh's law is nothing, and not needing to obey it is nothing, but¦128900 being a new creation¦128902 \+add is everything\+add*.\sig*
 \v 16 \sig and as many people as follow that principle¦128906, may peace¦128911 and mercy¦128915 be on them and on God's Israel.\sig*
->>>>>>> fa95ce3d
 \p
 \v 17 \sig As for the rest of their troubles¦128924, don't bother me with them because¦128929 I carry the marks¦128931 on my¦128939 body¦128938 of \+add someone who follows\+add* \+nd Yeshua¦128934\+nd*.\sig*
 \p
