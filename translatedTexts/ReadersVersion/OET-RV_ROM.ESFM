--- conflicted
+++ resolved
@@ -417,11 +417,7 @@
 \q2 ‘You're not my¦110484 people¦110483’
 \q1 that's where they'll be called¦110487 ‘children of the living¦110490 \nd God¦110489\nd*’.”
 \m
-<<<<<<< HEAD
-\v 27 \x + \xo 9:27-28: \xt Isa 10:22-23 (LXX).\x*\add The prophet\add* Isayah¦110491 called out about Israel¦110496: ‘Even though the Israeli's are as numerous as grains of sand, \add only\add* the minority \add of them\add* will be saved¦110512
-=======
 \v 27 \x + \xo 9:27-28: \xt Isa 10:22-23 (LXX).\x*\add The prophet\add* Isayah¦110491 called out about Israel: ‘Even though the Israelis are as numerous as grains of sand, \add only\add* the minority \add of them\add* will be saved¦110512
->>>>>>> fa95ce3d
 \v 28 because¦110514 the \nd master¦110525\nd* will be abbreviating and¦110516 terminating his message¦110513 on the earth¦110528.’
 \v 29 \x + \xo 9:29: \xt Isa 1:9 (LXX).\x*As Isayah¦110532 had previously¦110531 written: ‘If the \nd master¦110535\nd* of armies¦110536 hadn't left us \add some\add* descendants¦110540, we would have become¦110544 like \add the peoples\add* of Sodom¦110542 and Gomorrah¦110547.’
 \s1 The Jews' failure to believe
